--- conflicted
+++ resolved
@@ -17,9 +17,6 @@
 	TUNPreUp                 string        `yaml:"tun-pre-up"`
 	TUNPostUp                string        `yaml:"tun-post-up"`
 	UDPTimeout               time.Duration `yaml:"udp-timeout"`
-<<<<<<< HEAD
 	UDPDisabled              bool          `yaml:"udp-disabled"`
-=======
 	DNSAddr                  string        `yaml:"dns-addr"`
->>>>>>> 280b576d
 }